//! The reactor notifying [`Async`][`crate::Async`] and [`Timer`][`crate::Timer`].
//!
//! There is a single global reactor that contains all registered I/O handles and timers. The
//! reactor is polled by the executor, i.e. the [`run()`][`crate::run()`] function.

#[cfg(not(any(
    target_os = "linux",     // epoll
    target_os = "android",   // epoll
    target_os = "illumos",   // epoll
    target_os = "macos",     // kqueue
    target_os = "ios",       // kqueue
    target_os = "freebsd",   // kqueue
    target_os = "netbsd",    // kqueue
    target_os = "openbsd",   // kqueue
    target_os = "dragonfly", // kqueue
    target_os = "windows",   // wepoll
)))]
compile_error!("reactor does not support this target OS");

use std::collections::BTreeMap;
use std::fmt::Debug;
use std::io;
use std::mem;
#[cfg(unix)]
use std::os::unix::io::RawFd;
#[cfg(windows)]
use std::os::windows::io::{FromRawSocket, RawSocket};
use std::sync::atomic::{AtomicUsize, Ordering};
use std::sync::Arc;
use std::task::{Poll, Waker};
use std::time::{Duration, Instant};

use concurrent_queue::ConcurrentQueue;
use futures_util::future;
use once_cell::sync::Lazy;
use slab::Slab;
#[cfg(windows)]
use socket2::Socket;

#[cfg(unix)]
use crate::sys::fcntl::{fcntl, FcntlArg};

use crate::io_event::IoEvent;

/// The reactor.
///
/// Every async I/O handle and every timer is registered here. Invocations of
/// [`run()`][`crate::run()`] poll the reactor to check for new events every now and then.
///
/// There is only one global instance of this type, accessible by [`Reactor::get()`].
pub(crate) struct Reactor {
    /// Raw bindings to epoll/kqueue/wepoll.
    sys: sys::Reactor,

    /// Registered sources.
    sources: piper::Mutex<Slab<Arc<Source>>>,

    /// Temporary storage for I/O events when polling the reactor.
    events: piper::Mutex<sys::Events>,

    /// An ordered map of registered timers.
    ///
    /// Timers are in the order in which they fire. The `usize` in this type is a timer ID used to
    /// distinguish timers that fire at the same time. The `Waker` represents the task awaiting the
    /// timer.
    timers: piper::Mutex<BTreeMap<(Instant, usize), Waker>>,

    /// A queue of timer operations (insert and remove).
    ///
    /// When inserting or removing a timer, we don't process it immediately - we just push it into
    /// this queue. Timers actually get processed when the queue fills up or the reactor is polled.
    timer_ops: ConcurrentQueue<TimerOp>,

    /// An I/O event that is triggered when a new timer is registered.
    ///
    /// The reason why this field is lazily created is because `IoEvent`s can be created only after
    /// the reactor is fully initialized.
    timer_event: Lazy<IoEvent>,
}

impl Reactor {
    /// Returns a reference to the reactor.
    pub fn get() -> &'static Reactor {
        static REACTOR: Lazy<Reactor> = Lazy::new(|| Reactor {
            sys: sys::Reactor::new().expect("cannot initialize I/O event notification"),
            sources: piper::Mutex::new(Slab::new()),
            events: piper::Mutex::new(sys::Events::new()),
            timers: piper::Mutex::new(BTreeMap::new()),
            timer_ops: ConcurrentQueue::bounded(1000),
            timer_event: Lazy::new(|| IoEvent::new().expect("cannot create an `IoEvent`")),
        });
        &REACTOR
    }

    /// Registers an I/O source in the reactor.
    pub fn insert_io(
        &self,
        #[cfg(unix)] raw: RawFd,
        #[cfg(windows)] raw: RawSocket,
    ) -> io::Result<Arc<Source>> {
        let mut sources = self.sources.lock();
        let vacant = sources.vacant_entry();

        // Put the I/O handle in non-blocking mode.
        #[cfg(unix)]
        {
            let flags = fcntl(raw, FcntlArg::F_GETFL)?;
            let flags = flags | libc::O_NONBLOCK;
            fcntl(raw, FcntlArg::F_SETFL(flags))?;
        }
        #[cfg(windows)]
        {
            let socket = unsafe { Socket::from_raw_socket(raw) };
            mem::ManuallyDrop::new(socket).set_nonblocking(true)?;
        }

        // Create a source and register it.
        let key = vacant.key();
        self.sys.register(raw, key)?;

        let source = Arc::new(Source {
            raw,
            key,
            wakers: piper::Mutex::new(Wakers {
                readers: Vec::new(),
                writers: Vec::new(),
            }),
        });
        Ok(vacant.insert(source).clone())
    }

    /// Deregisters an I/O source from the reactor.
    pub fn remove_io(&self, source: &Source) -> io::Result<()> {
        let mut sources = self.sources.lock();
        sources.remove(source.key);
        self.sys.deregister(source.raw)
    }

    /// Registers a timer in the reactor.
    ///
    /// Returns the inserted timer's ID.
    pub fn insert_timer(&self, when: Instant, waker: &Waker) -> usize {
        // Generate a new timer ID.
        static ID_GENERATOR: AtomicUsize = AtomicUsize::new(1);
        let id = ID_GENERATOR.fetch_add(1, Ordering::Relaxed);

        // Push an insert operation.
        while self
            .timer_ops
            .push(TimerOp::Insert(when, id, waker.clone()))
            .is_err()
        {
            // Fire timers to drain the queue.
            self.fire_timers();
        }

        // Notify that a timer was added.
        self.timer_event.notify();

        id
    }

    /// Deregisters a timer from the reactor.
    pub fn remove_timer(&self, when: Instant, id: usize) {
        // Push a remove operation.
        while self.timer_ops.push(TimerOp::Remove(when, id)).is_err() {
            // Fire timers to drain the queue.
            self.fire_timers();
        }
    }

    /// Attempts to lock the reactor.
    pub fn try_lock(&self) -> Option<ReactorLock<'_>> {
        self.events.try_lock().map(|events| {
            let reactor = self;
            ReactorLock { reactor, events }
        })
    }

    /// Fires ready timers.
    ///
    /// Returns the duration until the next timer before this method was called.
    fn fire_timers(&self) -> Option<Duration> {
        // Clear this event because we're about to fire timers.
        self.timer_event.clear();

        let mut timers = self.timers.lock();

        // Process timer operations, but no more than the queue capacity because otherwise we could
        // keep popping operations forever.
        for _ in 0..self.timer_ops.capacity().unwrap() {
            match self.timer_ops.pop() {
                Ok(TimerOp::Insert(when, id, waker)) => {
                    timers.insert((when, id), waker);
                }
                Ok(TimerOp::Remove(when, id)) => {
                    timers.remove(&(when, id));
                }
                Err(_) => break,
            }
        }

        let now = Instant::now();

        // Split timers into ready and pending timers.
        let pending = timers.split_off(&(now, 0));
        let ready = mem::replace(&mut *timers, pending);

        // Calculate the duration until the next event.
        let dur = if ready.is_empty() {
            // Duration until the next timer.
            timers
                .keys()
                .next()
                .map(|(when, _)| when.saturating_duration_since(now))
        } else {
            // Timers are about to fire right now.
            Some(Duration::from_secs(0))
        };

        // Drop the lock before waking.
        drop(timers);

        // Wake up tasks waiting on timers.
        for (_, waker) in ready {
            waker.wake();
        }

        dur
    }
}

/// A lock on the reactor.
pub(crate) struct ReactorLock<'a> {
    reactor: &'a Reactor,
    events: piper::MutexGuard<'a, sys::Events>,
}

impl ReactorLock<'_> {
    /// Processes new events, blocking until the first event or the timeout.
    pub fn react(&mut self, timeout: Option<Duration>) -> io::Result<()> {
        // Fire timers.
        let next_timer = self.reactor.fire_timers();

        // compute the timeout for blocking on I/O events.
        let timeout = match (next_timer, timeout) {
            (None, None) => None,
            (Some(t), None) | (None, Some(t)) => Some(t),
            (Some(a), Some(b)) => Some(a.min(b)),
        };

        // Block on I/O events.
        match self.reactor.sys.wait(&mut self.events, timeout) {
            // The timeout was hit so fire ready timers.
            Ok(0) => {
                self.reactor.fire_timers();
                return Ok(());
            }

<<<<<<< HEAD
            // At least one I/O event occured.
            Ok(_) => {
                // Iterate over sources in the event list.
                let sources = self.reactor.sources.lock();
                let mut ready = Vec::new();
=======
                // At least one I/O event occured.
                Ok(_) => {
                    // Iterate over sources in the event list.
                    let sources = self.reactor.sources.lock();
                    let mut ready = Vec::new();

                    for ev in self.events.iter() {
                        // Check if there is a source in the table with this key.
                        if let Some(source) = sources.get(ev.key) {
                            let mut wakers = source.wakers.lock();

                            // Wake readers if a readability event was emitted.
                            if ev.readable {
                                ready.append(&mut wakers.readers);
                            }

                            // Wake writers if a writability event was emitted.
                            if ev.writable {
                                ready.append(&mut wakers.writers);
                            }

                            // Re-register if there are still writers or
                            // readers. The can happen if e.g. we were
                            // previously interested in both readability and
                            // writability, but only one of them was emitted.
                            if !(wakers.writers.is_empty() && wakers.readers.is_empty()) {
                                self.reactor.sys.reregister(
                                    source.raw,
                                    source.key,
                                    !wakers.readers.is_empty(),
                                    !wakers.writers.is_empty(),
                                )?;
                            }
                        }
                    }
>>>>>>> 98ed9fb7

                for ev in self.events.iter() {
                    // Check if there is a source in the table with this key.
                    if let Some(source) = sources.get(ev.key) {
                        let mut wakers = source.wakers.lock();

                        // Wake readers if a readability event was emitted.
                        if ev.readable {
                            ready.append(&mut wakers.readers);
                        }

                        // Wake writers if a writability event was emitted.
                        if ev.writable {
                            ready.append(&mut wakers.writers);
                        }
                    }
                }

                // Drop the lock before waking.
                drop(sources);

                // Wake up tasks waiting on I/O.
                for waker in ready {
                    waker.wake();
                }

                Ok(())
            }

            // The syscall was interrupted.
            Err(err) if err.kind() == io::ErrorKind::Interrupted => Ok(()),

            // An actual error occureed.
            Err(err) => Err(err),
        }
    }
}

/// A single timer operation.
enum TimerOp {
    Insert(Instant, usize, Waker),
    Remove(Instant, usize),
}

/// A registered source of I/O events.
#[derive(Debug)]
pub(crate) struct Source {
    /// Raw file descriptor on Unix platforms.
    #[cfg(unix)]
    pub(crate) raw: RawFd,

    /// Raw socket handle on Windows.
    #[cfg(windows)]
    pub(crate) raw: RawSocket,

    /// The key of this source obtained during registration.
    key: usize,

    /// Tasks interested in events on this source.
    wakers: piper::Mutex<Wakers>,
}

/// Tasks interested in events on a source.
#[derive(Debug)]
struct Wakers {
    /// Tasks waiting for the next readability event.
    readers: Vec<Waker>,

    /// Tasks waiting for the next writability event.
    writers: Vec<Waker>,
}

impl Source {
    /// Re-registers the I/O event to wake the poller.
    pub(crate) fn reregister_io_event(&self) -> io::Result<()> {
        let wakers = self.wakers.lock();
        Reactor::get()
            .sys
            .reregister(self.raw, self.key, true, !wakers.writers.is_empty())?;
        Ok(())
    }

    /// Waits until the I/O source is readable.
    ///
    /// This function may occasionally complete even if the I/O source is not readable.
    pub(crate) async fn readable(&self) -> io::Result<()> {
        let mut polled = false;

        future::poll_fn(|cx| {
            if polled {
                Poll::Ready(Ok(()))
            } else {
                let mut wakers = self.wakers.lock();

                // If there are no other readers, re-register in the reactor.
                if wakers.readers.is_empty() {
                    Reactor::get().sys.reregister(
                        self.raw,
                        self.key,
                        true,
                        !wakers.writers.is_empty(),
                    )?;
                }

                // Register the current task's waker if not present already.
                if wakers.readers.iter().all(|w| !w.will_wake(cx.waker())) {
                    wakers.readers.push(cx.waker().clone());
                }

                polled = true;
                Poll::Pending
            }
        })
        .await
    }

    /// Waits until the I/O source is writable.
    ///
    /// This function may occasionally complete even if the I/O source is not writable.
    pub(crate) async fn writable(&self) -> io::Result<()> {
        let mut polled = false;

        future::poll_fn(|cx| {
            if polled {
                Poll::Ready(Ok(()))
            } else {
                let mut wakers = self.wakers.lock();

                // If there are no other writers, re-register in the reactor.
                if wakers.writers.is_empty() {
                    Reactor::get().sys.reregister(
                        self.raw,
                        self.key,
                        !wakers.readers.is_empty(),
                        true,
                    )?;
                }

                // Register the current task's waker if not present already.
                if wakers.writers.iter().all(|w| !w.will_wake(cx.waker())) {
                    wakers.writers.push(cx.waker().clone());
                }

                polled = true;
                Poll::Pending
            }
        })
        .await
    }
}

/// Raw bindings to epoll (Linux, Android, illumos).
#[cfg(any(target_os = "linux", target_os = "android", target_os = "illumos"))]
mod sys {
    use std::convert::TryInto;
    use std::io;
    use std::os::unix::io::RawFd;
    use std::time::Duration;

    use crate::sys::epoll::{
        epoll_create1, epoll_ctl, epoll_wait, EpollEvent, EpollFlags, EpollOp,
    };

    pub struct Reactor(RawFd);
    impl Reactor {
        pub fn new() -> io::Result<Reactor> {
            let epoll_fd = epoll_create1()?;
            Ok(Reactor(epoll_fd))
        }
        pub fn register(&self, fd: RawFd, key: usize) -> io::Result<()> {
            let ev = &mut EpollEvent::new(0, key as u64);
            epoll_ctl(self.0, EpollOp::EpollCtlAdd, fd, Some(ev))
        }
        pub fn reregister(&self, fd: RawFd, key: usize, read: bool, write: bool) -> io::Result<()> {
            let mut flags = libc::EPOLLONESHOT;
            if read {
                flags |= read_flags();
            }
            if write {
                flags |= write_flags();
            }
            let ev = &mut EpollEvent::new(flags, key as u64);
            epoll_ctl(self.0, EpollOp::EpollCtlMod, fd, Some(ev))
        }
        pub fn deregister(&self, fd: RawFd) -> io::Result<()> {
            epoll_ctl(self.0, EpollOp::EpollCtlDel, fd, None)
        }
        pub fn wait(&self, events: &mut Events, timeout: Option<Duration>) -> io::Result<usize> {
            let timeout_ms = timeout
                .map(|t| {
                    if t == Duration::from_millis(0) {
                        t
                    } else {
                        t.max(Duration::from_millis(1))
                    }
                })
                .and_then(|t| t.as_millis().try_into().ok())
                .unwrap_or(-1);
            events.len = epoll_wait(self.0, &mut events.list, timeout_ms)?;
            Ok(events.len)
        }
    }
    fn read_flags() -> EpollFlags {
        libc::EPOLLIN | libc::EPOLLRDHUP
    }
    fn write_flags() -> EpollFlags {
        libc::EPOLLOUT
    }

    pub struct Events {
        list: Box<[EpollEvent]>,
        len: usize,
    }
    impl Events {
        pub fn new() -> Events {
            let list = vec![EpollEvent::empty(); 1000].into_boxed_slice();
            let len = 0;
            Events { list, len }
        }
        pub fn iter(&self) -> impl Iterator<Item = Event> + '_ {
            self.list[..self.len].iter().map(|ev| Event {
                readable: (ev.events() & read_flags()) > 0,
                writable: (ev.events() & write_flags()) > 0,
                key: ev.data() as usize,
            })
        }
    }
    pub struct Event {
        pub readable: bool,
        pub writable: bool,
        pub key: usize,
    }
}

/// Raw bindings to kqueue (macOS, iOS, FreeBSD, NetBSD, OpenBSD, DragonFly BSD).
#[cfg(any(
    target_os = "macos",
    target_os = "ios",
    target_os = "freebsd",
    target_os = "netbsd",
    target_os = "openbsd",
    target_os = "dragonfly",
))]
mod sys {
    use std::io;
    use std::os::unix::io::RawFd;
    use std::time::Duration;

    use crate::sys::event::{kevent_ts, kqueue, KEvent};
    use crate::sys::fcntl::{fcntl, FcntlArg};

    pub struct Reactor(RawFd);
    impl Reactor {
        pub fn new() -> io::Result<Reactor> {
            let fd = kqueue()?;
            fcntl(fd, FcntlArg::F_SETFD(libc::FD_CLOEXEC))?;
            Ok(Reactor(fd))
        }
        pub fn register(&self, _fd: RawFd, _key: usize) -> io::Result<()> {
            Ok(())
        }
        pub fn reregister(&self, fd: RawFd, key: usize, read: bool, write: bool) -> io::Result<()> {
            let mut read_flags = libc::EV_ONESHOT | libc::EV_RECEIPT;
            let mut write_flags = libc::EV_ONESHOT | libc::EV_RECEIPT;
            if read {
                read_flags |= libc::EV_ADD;
            } else {
                read_flags |= libc::EV_DELETE;
            }
            if write {
                write_flags |= libc::EV_ADD;
            } else {
                write_flags |= libc::EV_DELETE;
            }
            let udata = key as _;
            let changelist = [
                KEvent::new(fd as _, libc::EVFILT_READ, read_flags, 0, 0, udata),
                KEvent::new(fd as _, libc::EVFILT_WRITE, write_flags, 0, 0, udata),
            ];
            let mut eventlist = changelist;
            kevent_ts(self.0, &changelist, &mut eventlist, None)?;
            for ev in &eventlist {
                // Explanation for ignoring EPIPE: https://github.com/tokio-rs/mio/issues/582
                let (flags, data) = (ev.flags(), ev.data());
                if (flags & libc::EV_ERROR) == 1
                    && data != 0
                    && data != libc::ENOENT as _
                    && data != libc::EPIPE as _
                {
                    return Err(io::Error::from_raw_os_error(data as _));
                }
            }
            Ok(())
        }
        pub fn deregister(&self, fd: RawFd) -> io::Result<()> {
            let flags = libc::EV_RECEIPT | libc::EV_DELETE;
            let changelist = [
                KEvent::new(fd as _, libc::EVFILT_WRITE, flags, 0, 0, 0),
                KEvent::new(fd as _, libc::EVFILT_READ, flags, 0, 0, 0),
            ];
            let mut eventlist = changelist;
            kevent_ts(self.0, &changelist, &mut eventlist, None)?;
            for ev in &eventlist {
                let (flags, data) = (ev.flags(), ev.data());
                if (flags & libc::EV_ERROR == 1) && data != 0 && data != libc::ENOENT as _ {
                    return Err(io::Error::from_raw_os_error(data as _));
                }
            }
            Ok(())
        }
        pub fn wait(&self, events: &mut Events, timeout: Option<Duration>) -> io::Result<usize> {
            let timeout = timeout.map(|t| libc::timespec {
                tv_sec: t.as_secs() as libc::time_t,
                tv_nsec: t.subsec_nanos() as libc::c_long,
            });
            events.len = kevent_ts(self.0, &[], &mut events.list, timeout)?;
            Ok(events.len)
        }
    }

    pub struct Events {
        list: Box<[KEvent]>,
        len: usize,
    }
    impl Events {
        pub fn new() -> Events {
            let flags = 0;
            let event = KEvent::new(0, 0, flags, 0, 0, 0);
            let list = vec![event; 1000].into_boxed_slice();
            let len = 0;
            Events { list, len }
        }
        pub fn iter(&self) -> impl Iterator<Item = Event> + '_ {
            self.list[..self.len].iter().map(|ev| Event {
                readable: ev.filter() == libc::EVFILT_READ,
                writable: ev.filter() == libc::EVFILT_WRITE,
                key: ev.udata() as usize,
            })
        }
    }
    pub struct Event {
        pub readable: bool,
        pub writable: bool,
        pub key: usize,
    }
}

/// Raw bindings to wepoll (Windows).
#[cfg(target_os = "windows")]
mod sys {
    use std::io;
    use std::os::windows::io::{AsRawSocket, RawSocket};
    use std::time::Duration;

    use wepoll_binding::{Epoll, EventFlag};

    pub struct Reactor(Epoll);
    impl Reactor {
        pub fn new() -> io::Result<Reactor> {
            Ok(Reactor(Epoll::new()?))
        }
        pub fn register(&self, sock: RawSocket, key: usize) -> io::Result<()> {
            self.0.register(&As(sock), EventFlag::empty(), key as u64)
        }
        pub fn reregister(
            &self,
            sock: RawSocket,
            key: usize,
            read: bool,
            write: bool,
        ) -> io::Result<()> {
            let mut flags = EventFlag::ONESHOT;
            if read {
                flags |= read_flags();
            }
            if write {
                flags |= write_flags();
            }
            self.0.reregister(&As(sock), flags, key as u64)
        }
        pub fn deregister(&self, sock: RawSocket) -> io::Result<()> {
            self.0.deregister(&As(sock))
        }
        pub fn wait(&self, events: &mut Events, timeout: Option<Duration>) -> io::Result<usize> {
            let timeout = timeout.map(|t| {
                if t == Duration::from_millis(0) {
                    t
                } else {
                    t.max(Duration::from_millis(1))
                }
            });
            events.0.clear();
            self.0.poll(&mut events.0, timeout)
        }
    }
    struct As(RawSocket);
    impl AsRawSocket for As {
        fn as_raw_socket(&self) -> RawSocket {
            self.0
        }
    }
    fn read_flags() -> EventFlag {
        EventFlag::IN | EventFlag::RDHUP
    }
    fn write_flags() -> EventFlag {
        EventFlag::OUT
    }

    pub struct Events(wepoll_binding::Events);
    impl Events {
        pub fn new() -> Events {
            Events(wepoll_binding::Events::with_capacity(1000))
        }
        pub fn iter(&self) -> impl Iterator<Item = Event> + '_ {
            self.0.iter().map(|ev| Event {
                readable: ev.flags().intersects(read_flags()),
                writable: ev.flags().intersects(write_flags()),
                key: ev.data() as usize,
            })
        }
    }
    pub struct Event {
        pub readable: bool,
        pub writable: bool,
        pub key: usize,
    }
}<|MERGE_RESOLUTION|>--- conflicted
+++ resolved
@@ -257,49 +257,11 @@
                 return Ok(());
             }
 
-<<<<<<< HEAD
             // At least one I/O event occured.
             Ok(_) => {
                 // Iterate over sources in the event list.
                 let sources = self.reactor.sources.lock();
                 let mut ready = Vec::new();
-=======
-                // At least one I/O event occured.
-                Ok(_) => {
-                    // Iterate over sources in the event list.
-                    let sources = self.reactor.sources.lock();
-                    let mut ready = Vec::new();
-
-                    for ev in self.events.iter() {
-                        // Check if there is a source in the table with this key.
-                        if let Some(source) = sources.get(ev.key) {
-                            let mut wakers = source.wakers.lock();
-
-                            // Wake readers if a readability event was emitted.
-                            if ev.readable {
-                                ready.append(&mut wakers.readers);
-                            }
-
-                            // Wake writers if a writability event was emitted.
-                            if ev.writable {
-                                ready.append(&mut wakers.writers);
-                            }
-
-                            // Re-register if there are still writers or
-                            // readers. The can happen if e.g. we were
-                            // previously interested in both readability and
-                            // writability, but only one of them was emitted.
-                            if !(wakers.writers.is_empty() && wakers.readers.is_empty()) {
-                                self.reactor.sys.reregister(
-                                    source.raw,
-                                    source.key,
-                                    !wakers.readers.is_empty(),
-                                    !wakers.writers.is_empty(),
-                                )?;
-                            }
-                        }
-                    }
->>>>>>> 98ed9fb7
 
                 for ev in self.events.iter() {
                     // Check if there is a source in the table with this key.
@@ -314,6 +276,19 @@
                         // Wake writers if a writability event was emitted.
                         if ev.writable {
                             ready.append(&mut wakers.writers);
+                        }
+
+                        // Re-register if there are still writers or
+                        // readers. The can happen if e.g. we were
+                        // previously interested in both readability and
+                        // writability, but only one of them was emitted.
+                        if !(wakers.writers.is_empty() && wakers.readers.is_empty()) {
+                            self.reactor.sys.reregister(
+                                source.raw,
+                                source.key,
+                                !wakers.readers.is_empty(),
+                                !wakers.writers.is_empty(),
+                            )?;
                         }
                     }
                 }
